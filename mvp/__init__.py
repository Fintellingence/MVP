__version__ = "0.1.0"

from mvp import curated_builder
from mvp import curated
from mvp import rawdata
<<<<<<< HEAD
from mvp import builder
from mvp import draw
from mvp import primary
=======
from mvp import data_builder
from mvp import draw
>>>>>>> 83d30f80
<|MERGE_RESOLUTION|>--- conflicted
+++ resolved
@@ -3,11 +3,6 @@
 from mvp import curated_builder
 from mvp import curated
 from mvp import rawdata
-<<<<<<< HEAD
-from mvp import builder
-from mvp import draw
-from mvp import primary
-=======
 from mvp import data_builder
 from mvp import draw
->>>>>>> 83d30f80
+from mvp import primary