--- conflicted
+++ resolved
@@ -1,14 +1,8 @@
-<<<<<<< HEAD
 __version__ = "0.1.0"
 
 from mvp import curated
 from mvp import helper
 from mvp import rawdata
-=======
-__version__ = '0.1.0'
-
-
 from mvp import builder
 from mvp import toolbox
-from mvp import draw
->>>>>>> a42ca381
+from mvp import draw