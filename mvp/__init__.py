--- conflicted
+++ resolved
@@ -7,10 +7,6 @@
 from mvp import data_builder
 from mvp import draw
 from mvp import primary
-<<<<<<< HEAD
 from mvp import selection
 from mvp import labels
-=======
-from mvp import labels
-from mvp import report
->>>>>>> 2114a293
+from mvp import report