__version__ = "0.1.0"

from mvp import curated_builder
from mvp import curated
from mvp import rawdata
from mvp import data_builder
from mvp import draw
from mvp import primary
<<<<<<< HEAD
from mvp import selection
=======
from mvp import labels
>>>>>>> 6e8251e5
<|MERGE_RESOLUTION|>--- conflicted
+++ resolved
@@ -6,8 +6,5 @@
 from mvp import data_builder
 from mvp import draw
 from mvp import primary
-<<<<<<< HEAD
 from mvp import selection
-=======
-from mvp import labels
->>>>>>> 6e8251e5
+from mvp import labels