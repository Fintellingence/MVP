import pandas as pd
import mvp
import numpy as np
import datetime as dt
from mvp.refined_data import RefinedData


class PrimaryModel:
    """
        This class implements event-driven trading strategies, which generate Buy/Sell triggers whenever certain conditions are met
    by the parameters/indicators. It shoud be understood as being defined by a model-type (so far only 3 supported), and the parameters
    for the given model type. The class then generates the trading signals automatically by evoking the `PrimaryModel.events()` method and
    storing the information in the `.PrimaryModel.events_df` attribute.
        This class uses refined_data data to process three models:

    - Crossing Averages Model
    - Bollinger Bands Model
    - Classical Filter Model

    Parameters
    ----------
    `refined_data` : ``refined_data.RefinedData Object``
        A RefinedData object from the file refined_data.py
    `strategy` : ``str``
        Three available types: ``crossing-MA``, `bollinger-bands``, ``classical-filter``
    `parameters` : ``dict```
        A dict containing model parameters keys:
            For Crossing Averages Model it should be like:
                {'MA':[500,1000]}
            For Bollinger Bands Model it should be like:
                {'MA':500,'DEV':20,'K_value':2}
            For Classical Model it should be like
                {'threshold': 0.01}

    Usage
    -----
    The user should provide a RefinedData object contaning no a priori calculated statistics (only 'OHLC', Volume, TickVol) along with the
    desired model-type and its parameters.  This class is intended to be used in the following flow:

    Given a .db containing ('OHLC', Volume, TickVol) time series data, one should instantiate a RefinedData to read the time-series and feed
    the PrimaryModel class. The class then calculates the necessary features for the desired strategy in a curated data in the `PrimaryModel.feature_data`
    attribute. The feature_data is then used to generate the event triggers, labeled by the appropriate Side of
    the market, stored in PrimaryModel.events.
    """

    def __init__(self, refined_data, strategy, features, time_step = 1):
        self.__features = {
            "MA": "get_simple_MA",
            "DEV": "get_deviation",
            "RSI": "get_RSI",
            "FRAC_DIFF": "frac_diff",
            "AUTOCORRELATION": "moving_autocorr",
            "AUTOCORRELATION_PERIOD": "autocorr_period",
        }
<<<<<<< HEAD
        self.symbol = refined_data.symbol
=======
        self.time_step = time_step
>>>>>>> 61ee48a6
        self.strategy = strategy
        self.features = features
        self.feature_data = self.get_feature_data(refined_data)
        self.events = self.get_events_dataframe()[["Side"]].dropna()

    def get_feature_data(self, refined_data):
        dataframe_list = [refined_data.change_sample_interval(step=self.time_step)[["Close"]]]
        for feature in self.features.keys():
            if feature not in self.__features.keys():
                continue
            if isinstance(self.features[feature], list):
                parameters_list = self.features[feature]
                for parameter in parameters_list:
                    try:
                        if isinstance(parameter, tuple):
                            dataframe_list.append(
                                pd.DataFrame(
                                    refined_data.__getattribute__(
                                        self.__features[feature]
                                    )(*parameter).rename(
                                        feature + "_" + str(parameter)
                                    )
                                )
                            )
                        else:
                            dataframe_list.append(
                                pd.DataFrame(
                                    refined_data.__getattribute__(
                                        self.__features[feature]
                                    )(window = parameter,time_step = self.time_step).rename(
                                        feature + "_" + str(parameter)
                                    )
                                )
                            )
                    except Exception as err:
                        print(err, ": param {} given".format(parameter))
            else:
                parameter = self.features[feature]
                try:
                    if isinstance(parameter, tuple):
                        dataframe_list.append(
                            pd.DataFrame(
                                refined_data.__getattribute__(
                                    self.__features[feature]
                                )(*parameter).rename(
                                    feature + "_" + str(parameter)
                                )
                            )
                        )
                    else:
                        dataframe_list.append(
                            pd.DataFrame(
                                refined_data.__getattribute__(
                                    self.__features[feature]
                              )(window = parameter, time_step = self.time_step).rename(
                                    feature + "_" + str(parameter)
                                )
                            )
                        )
                except ValueError as err:
                    print(err, ": param {} given".format(parameter))
        feature_df = pd.concat(dataframe_list, axis=1)
        return feature_df

    def sign(self, x):
        if x >= 0:
            return 1
        else:
            return -1

    def states_condition(self, x):
        x = x.tolist()
        close = x[0]
        plusK = x[1]
        minusK = x[2]

        if close < plusK and close > minusK:
            return 0
        if close >= plusK:
            return 1
        if close <= minusK:
            return -1

        return np.nan

    def events_crossing_MA(self):
        """
        Public method which computes the events triggered by a crossing moving average trading strategy.
        Given that the PrimaryModel class was initialized with two MA parameters, this method identifies
        the pd.Timestamp() value of a crossing of averages as well as the side signal: Buy or Sell,
        depending on the direction of the crossing. A pd.Dataframe() indexed by pd.Timestamp() and valued
        in a Boolean field (Buy: 1, Sell: -1) is returned.

        Parameters
        ----------
        None

        Modified
        ----------
        None

        Return
        ----------

        ``pd.DataFrame()``
            columns = ['DateTime','Side']
            'DateTime' is the pd.index column, containing pd.Timestamp() values for the calculated events.
            'Side' is a coulmn containing the side of the stratgey: Buy = 1, Sell = -1.
        """
        MA_params = list(set(self.features["MA"]))
        if len(MA_params) > 2:
            print(
                "warning, Number of parameters exceeded maximum of two, using MA's: ["
                + str(MA_params[0])
                + ", "
                + str(MA_params[1])
                + "]"
            )
        delta_MA = pd.DataFrame()
        delta_MA["Delta"] = (
            self.feature_data["MA_" + str(MA_params[0])]
            - self.feature_data["MA_" + str(MA_params[1])]
        ).dropna()
        events_MA = delta_MA["Delta"].apply(self.sign)
        events_MA = (
            events_MA.rolling(window=2)
            .apply(
                lambda x: -1
                if x[0] > x[1]
                else (1 if x[0] < x[1] else np.nan),
                raw=True,
            )
            .dropna()
        )
        return (
            pd.DataFrame(events_MA)
            .rename(columns={"Delta": "Side"})
            .reset_index()
        )

    def events_classical_filter(self, threshold=0.1):
        """
        Public method which computes the events triggered by a Classical Filter trading strategy. This method firs identifies all
        local inflexions of 'Close' prices of a given asset. It then calculates the CUSUM of returns from an inflexion and generates an
        event trigger for the first pd.Timestamp() value for which the CUSUM > threshold. The side of the event is a Buy if the inflexion
        is a minimum, and a Sell if it is a maximum. A pd.Dataframe() indexed by pd.Timestamp() and valued in a Bool (Buy: 1, Sell: -1)
        is returned.

        Parameters
        ----------
        ``threshold``: 'float'
            defines the threshold for the CUSUM operation. When CUSUM achieves threshold, an event is triggered.

        Modified
        ----------
        None

        Return
        ----------

        ``pd.DataFrame()``
            columns = ['DateTime','Side']
            'DateTime' is the pd.index column, containing pd.Timestamp() values for the calculated events.
            'Side' is a coulmn containing the side of the stratgey: Buy = 1, Sell = -1.
        """
        close_data = self.feature_data[["Close"]]
        close_data["Min"] = close_data[
            (close_data["Close"].shift(1) > close_data["Close"])
            & (close_data["Close"].shift(-1) > close_data["Close"])
        ]["Close"]
        close_data["Max"] = close_data[
            (close_data["Close"].shift(1) < close_data["Close"])
            & (close_data["Close"].shift(-1) < close_data["Close"])
        ]["Close"]
        saddle_events = (
            (close_data[close_data["Max"] >= 0].index)
            .append(close_data[close_data["Min"] >= 0].index)
            .sort_values()
        )
        if close_data.loc[saddle_events[0]]["Max"] != np.nan:
            side = -1
        else:
            side = 1
        events_CF = []
        for start, end in list(zip(saddle_events, saddle_events[1:])):
            inter_saddle_df = close_data[start:end]
            inter_saddle_df["Returns"] = (
                inter_saddle_df["Close"] / inter_saddle_df["Close"].shift(1)
                - 1
            )
            inter_saddle_df["Cusum"] = 0
            if side == 1:
                for i in range(1, len(inter_saddle_df["Cusum"].values)):
                    inter_saddle_df["Cusum"].iloc[i] = max(
                        (
                            inter_saddle_df["Cusum"].iloc[i - 1]
                            + inter_saddle_df["Returns"].iloc[i]
                        ),
                        0,
                    )
                occurances = inter_saddle_df[
                    inter_saddle_df["Cusum"] > threshold
                ]
            if side == -1:
                for i in range(1, len(inter_saddle_df["Cusum"].values)):
                    inter_saddle_df["Cusum"].iloc[i] = -max(
                        -(
                            inter_saddle_df["Cusum"].iloc[i - 1]
                            + inter_saddle_df["Returns"].iloc[i]
                        ),
                        0,
                    )
                occurances = inter_saddle_df[
                    inter_saddle_df["Cusum"] < -threshold
                ]
            if not occurances.empty:
                event = [occurances.index[0], side]
                events_CF.append(event)
            side = -side

        return pd.DataFrame(events_CF, columns=["DateTime", "Side"])

    def events_bollinger(self):
        """
        Public method which computes the events triggered by a Bollinger Bands trading strategy. Given that the PrimaryModel
        class was initialized with a DEV, MA, and K_value parameter, this method identifies the pd.Timestamp() value of a crossing
        of the close price with respect to the upper and lower Bollinger Band, which gives us the side signal: Buy or Sell,
        depending on the crossed band. A pd.Dataframe() indexed by pd.Timestamp() and valued in a Bool (Buy: 1, Sell: -1)
        is returned.

        Parameters
        ----------
        None

        Modified
        ----------
        None

        Return
        ----------

        ``pd.DataFrame()``
            columns = ['DateTime','Side']
            'DateTime' is the pd.index column, containing pd.Timestamp() values for the calculated events.
            'Side' is a coulmn containing the side of the stratgey: Buy = 1, Sell = -1.
        """
        if isinstance(self.features["MA"], list):
            if len(self.features["MA"]) > 1:
                print(
                    "Warning, more than one MA provided, using MA "
                    + str(self.features["MA"][0])
                )
            MA_param = self.features["MA"][0]
        else:
            MA_param = self.features["MA"]

        if isinstance(self.features["DEV"], list):
            if len(self.features["DEV"]) > 1:
                print(
                    "Warning, more than one DEV provided, using DEV "
                    + str(self.features["DEV"][0])
                )
            DEV_param = self.features["DEV"][0]
        else:
            DEV_param = self.features["DEV"]
        K_value = self.features["K_value"]
        temp = pd.DataFrame()
        temp["Close"] = self.feature_data["Close"]
        temp["plusK"] = (
            self.feature_data["MA_" + str(MA_param)]
            + K_value * self.feature_data["DEV_" + str(DEV_param)]
        ).dropna()
        temp["minusK"] = (
            self.feature_data["MA_" + str(MA_param)]
            - K_value * self.feature_data["DEV_" + str(DEV_param)]
        ).dropna()

        temp["Side"] = temp.apply(self.states_condition, raw=True, axis=1)

        events_bol = (
            temp["Side"]
            .rolling(window=2)
            .apply(
                lambda x: -1
                if x[0] == 0 and x[1] == 1
                else (1 if x[0] == 0 and x[1] == -1 else np.nan),
                raw=True,
            )
        ).dropna()
        return pd.DataFrame(events_bol).reset_index()

    def events(self):
        if self.strategy == "crossing-MA":
            return self.events_crossing_MA()
        elif self.strategy == "bollinger-bands":
            return self.events_bollinger()
        elif self.strategy == "classical-filter":
            return self.events_classical_filter(self.features["threshold"])

    def get_events_dataframe(self):
        return pd.concat(
            [
                self.feature_data[["Close"]],
                self.events().set_index("DateTime"),
            ],
            axis=1,
        )<|MERGE_RESOLUTION|>--- conflicted
+++ resolved
@@ -52,12 +52,7 @@
             "AUTOCORRELATION": "moving_autocorr",
             "AUTOCORRELATION_PERIOD": "autocorr_period",
         }
-<<<<<<< HEAD
-        self.symbol = refined_data.symbol
-=======
         self.time_step = time_step
->>>>>>> 61ee48a6
-        self.strategy = strategy
         self.features = features
         self.feature_data = self.get_feature_data(refined_data)
         self.events = self.get_events_dataframe()[["Side"]].dropna()
