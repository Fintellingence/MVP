--- conflicted
+++ resolved
@@ -4,17 +4,13 @@
 
 
 class RawData:
-<<<<<<< HEAD
     """
     Class to read symbol from database and set as data-frame. Provide methods
     to refactor the data-frame in other formats than linearly time spaced bar
     which may exhibit better statistical properties.
     """
 
-    def __init__(self, ticker, db_path):
-=======
     def __init__(self, symbol, db_path):
->>>>>>> 0c52f8cb
         """
         Initialize a class with a simple 1-minute time frame stock prices data
 
