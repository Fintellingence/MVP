import numpy as np
import pandas as pd
import matplotlib as mpl
import matplotlib.pyplot as plt
import mvp
import seaborn as sns

# from mvp.toolbox import time_window_df


mpl.rcParams["figure.subplot.hspace"] = 0.0
DEFAULT_CUP = "#5CFF19"
DEFAULT_CDOWN = "#FF2254"


def draw_candle_stick(
    axis, data, color_up=DEFAULT_CUP, color_down=DEFAULT_CDOWN
):
    """Auxiliar function to draw a candlestick in matplotlib.
    See 'plot_time_candles'

    """
    if data["Close"] > data["Open"]:
        color = color_up
    else:
        color = color_down
    axis.plot(
        [data["SeqNum"], data["SeqNum"]],
        [data["Low"], data["High"]],
        lw=0.5,
        color="black",
        solid_capstyle="round",
        zorder=2,
    )
    x0 = data["SeqNum"] - 0.25
    y0 = data["Open"]
    width = 0.5
    height = data["Close"] - data["Open"]
    candle_body = mpl.patches.Rectangle(
        (x0, y0),
        width,
        height,
        facecolor=color,
        edgecolor="black",
        lw=0.25,
        zorder=3,
    )
    axis.add_patch(candle_body)
    return axis


def plot_time_candles(raw_data, start, stop, time_step=1):
    """
    Display candlestick plot in a time window [start,stop]

    Parameters
    ----------
        raw_data : ``mvp.RawData``
            Provide 1-minute dataframe and methods to format the data.
        start : ``datetime.datetime``
            Initial time instant (pandas.Timestamp).
        stop : ``datetime.datetime``
            Final time instant (pandas.Timestamp).
        time_step : ``int``
            In minutes. Available values [1,5,10,15,30,60] (default 1)

    """
    plot_df = raw_data.time_window(start, stop, time_step)
    plot_df["SeqNum"] = pd.Series(
        np.arange(plot_df.shape[0]), index=plot_df.index
    )
    fig, ax = plt.subplots(
        2,
        1,
        figsize=(10, 6),
        gridspec_kw={"height_ratios": [1, 3]},
        sharex=True,
    )
    current_day = plot_df.index[0].day
    for time_index in plot_df.index:
        ax[1] = draw_candle_stick(ax[1], plot_df.loc[time_index])
        if time_index.day > current_day:
            ax[1].axvline(
                plot_df.loc[time_index]["SeqNum"],
                lw=2,
                ls="--",
                zorder=1,
                color="black",
            )
            current_day = time_index.day

    ax[0].vlines(
        plot_df["SeqNum"],
        np.zeros(plot_df.shape[0]),
        plot_df["Volume"],
        lw=4,
        zorder=2,
    )
    ax[0].set_ylim(0, plot_df["Volume"].max())

    tick_freq = int(plot_df.shape[0] / 10) + 1
    ax[1].set_xticks(list(plot_df["SeqNum"])[::tick_freq])
    labels = [t.strftime("%H:%M") for t in plot_df.index.time][::tick_freq]
    ax[1].set_xticklabels(labels, rotation=50, ha="right")
    ax[1].grid(ls="--", color="gray", alpha=0.3, zorder=1)
    ax[0].grid(ls="--", color="gray", alpha=0.3, zorder=1)
    ax[1].tick_params(axis="y", pad=0.4)
    ax[1].tick_params(axis="x", pad=0.2)
    ax[0].tick_params(axis="y", pad=0.4)
    ax[1].tick_params(axis="both", which="major", direction="in")
    ax[0].tick_params(axis="both", which="major", direction="in")
    plt.show()

def plot_symbol(refined_data, time_step = 1):
    """
    Basic Auxiliar function to plot symbols via refined_data.RefinedData()
    objects.
    """
    data = refined_data.change_sample_interval(step = time_step)
    fig, ax = plt.subplots()
    with sns.axes_style('darkgrid'):
        ax.plot(data.index,data.Close,label='Close Price')
        ax.set_xlabel('DateTime')
        ax.set_ylabel('Close Price')
    with sns.axes_style('dark'):
        ax2 = ax.twinx()
        ax2.plot(data.index,data.Volume,c='r',alpha = 0.35,label = 'Volume')
        ax2.set_ylabel('Volume')
    plt.title(refined_data.symbol)
    plt.show()

def plot_two_series(series_a, series_b):
    fig, ax1 = plt.subplots()
    color = "tab:red"
    ax1.set_xlabel("Date")
    ax1.set_ylabel("Series A", color=color)
    ax1.plot(series_a, color=color)
    ax1.tick_params(axis="y", labelcolor=color)

    ax2 = ax1.twinx()
    color = "#0E0C0C"
    ax2.set_ylabel("Series B", color=color)
    ax2.plot(series_b, color=color)
    ax2.tick_params(axis="y", labelcolor=color)

    fig.tight_layout()  # otherwise the right y-label is slightly clipped
    plt.show()
    return None

def plot_equity(book, linewidth=0.8):
    with sns.axes_style('darkgrid'):
        fig, ax = plt.subplots()
        ax.plot(book.index, book['EquityCurve'].values,c = 'royalblue', linewidth = linewidth )
        ax.set_xlabel('Trades')
        ax.set_ylabel('Equity %')
        plt.title('Equity curve')
        plt.show()
    pass

def plot_bollinger(model, labels, linewidth=1.0, point_size= 15):
    MA_name = "MA_" + str(model.features["MA"])
    DEV_name = "DEV_" + str(model.features["DEV"])
    K_value = model.features["K_value"]
    plot_data = model.feature_data.copy()
    plot_data = pd.concat([plot_data, labels], axis=1).copy()
    plot_data["UpBand"] = plot_data[MA_name] + K_value * plot_data[DEV_name]
    plot_data["DownBand"] = plot_data[MA_name] - K_value * plot_data[DEV_name]
    buy_profit = plot_data[
        (plot_data["Side"] == 1) & (plot_data["Label"] == 1)
    ][["Close"]]
    buy_loss = plot_data[
        (plot_data["Side"] == 1) & (plot_data["Label"] == -1)
    ][["Close"]]
    buy_neutral = plot_data[
            (plot_data["Side"] == 1) & (plot_data["Label"] == 0)
    ][["Close"]]
    sell_profit = plot_data[
        (plot_data["Side"] == -1) & (plot_data["Label"] == 1)
    ][["Close"]]
    sell_loss = plot_data[
        (plot_data["Side"] == -1) & (plot_data["Label"] == -1)
    ][["Close"]]
    sell_neutral = plot_data[
        (plot_data["Side"] == -1) & (plot_data["Label"] == 0)
    ][["Close"]]
    with sns.axes_style('darkgrid'):
        fig, ax = plt.subplots()
        ax.scatter(
            buy_profit.index, buy_profit.Close, c="limegreen", marker="o", s= point_size
        )
        ax.scatter(buy_loss.index, buy_loss["Close"], c="orangered", marker="o", s=point_size)
        ax.scatter(
            buy_neutral.index, buy_neutral["Close"], c="navy", marker="o", s= point_size
        )
        ax.scatter(
            sell_profit.index, sell_profit["Close"], c="limegreen", marker="o", s=point_size
        )
        ax.scatter(sell_loss.index, sell_loss["Close"], c="orangered", marker="o", s=point_size)
        ax.scatter(
            sell_neutral.index, sell_neutral["Close"], c="navy", marker="o", s=point_size
        )
        ax.plot(plot_data.index,plot_data.Close, c='black',linewidth = linewidth*0.8)
        ax.plot(plot_data.index,plot_data['UpBand'].values,c='tab:blue',alpha=0.7,label= 'UpBand: '+MA_name+'+'+str(K_value)+'$\sigma$')
        ax.plot(plot_data.index,plot_data['DownBand'].values,c='tab:cyan',alpha=0.7,label = 'DownBand: '+MA_name+'-'+str(K_value)+'$\sigma$')
        ax.set_xlabel('DateTime')
        ax.set_ylabel('Price')
        ax.legend()
        plt.title('Bollinger Bands ('+model.symbol+')')
        plt.show()
    return None


def plot_crossing_ma(refined_obj, primary_data, op_params, kwargs = {}, linewidth=1.0, point_size = 15):
    primary_data.values()
    slow_window = max(primary_data.values())
    fast_window = min(primary_data.values())
    slow_ma = refined_obj.get_sma(slow_window, **kwargs)
    fast_ma = refined_obj.get_sma(fast_window, **kwargs)
    MA_fast = "MA_" + str(fast_window)
    MA_slow = "MA_" + str(slow_window)
    events = mvp.primary.crossing_ma(refined_obj, **primary_data, kwargs = kwargs)
    close_data = refined_obj.get_close(**kwargs)
    if 'step' in kwargs.keys():
        labels = mvp.labels.event_label_series(events, refined_obj.time_bars(step=kwargs['step']) ,**op_params)
    else:
        labels = mvp.labels.event_label_series(events, refined_obj.df ,**op_params)
    plot_data = pd.concat([close_data.to_frame(), labels, fast_ma.to_frame(name=MA_fast), slow_ma.to_frame(name=MA_slow)], axis=1).copy()
    buy_profit = plot_data[
        (plot_data["Side"] == 1) & (plot_data["Label"] == 1)
    ][["Close"]]
    buy_loss = plot_data[
        (plot_data["Side"] == 1) & (plot_data["Label"] == -1)
    ][["Close"]]
    buy_neutral = plot_data[
        (plot_data["Side"] == 1) & (plot_data["Label"] == 0)
    ][["Close"]]
    sell_profit = plot_data[
        (plot_data["Side"] == -1) & (plot_data["Label"] == 1)
    ][["Close"]]
    sell_loss = plot_data[
        (plot_data["Side"] == -1) & (plot_data["Label"] == -1)
    ][["Close"]]
    sell_neutral = plot_data[
        (plot_data["Side"] == -1) & (plot_data["Label"] == 0)
    ][["Close"]]
    with sns.axes_style('darkgrid'):
        fig, ax = plt.subplots()
        ax.scatter(
            buy_profit.index, buy_profit.Close, c="limegreen", marker="o", s= point_size
        )
        ax.scatter(buy_loss.index, buy_loss["Close"], c="orangered", marker="o", s=point_size)
        ax.scatter(
            buy_neutral.index, buy_neutral["Close"], c="navy", marker="o", s= point_size
        )
        ax.scatter(
            sell_profit.index, sell_profit["Close"], c="limegreen", marker="o", s=point_size
        )
        ax.scatter(sell_loss.index, sell_loss["Close"], c="orangered", marker="o", s=point_size)
        ax.scatter(
            sell_neutral.index, sell_neutral["Close"], c="navy", marker="o", s=point_size
        )
        ax.plot(plot_data.index,plot_data.Close, c='black',linewidth = linewidth*0.8)
        ax.plot(plot_data.index,plot_data[MA_fast].values,c='tab:blue',alpha=0.7,label= MA_fast)
        ax.plot(plot_data.index,plot_data[MA_slow].values,c='tab:cyan',alpha=0.7,label = MA_slow)
        ax.set_xlabel('DateTime')
        ax.set_ylabel('Price')
        ax.legend()
        plt.title('Crossing-MA ('+refined_obj.symbol+')')
        plt.show()
    return None


def plot_classical_filter(model, labels, linewidth=1.0, point_size = 15):
    plot_data = model.feature_data.copy()
    plot_data = pd.concat([plot_data, labels], axis=1).copy()
    buy_profit = plot_data[
        (plot_data["Side"] == 1) & (plot_data["Label"] == 1)
    ][["Close"]]
    buy_loss = plot_data[
        (plot_data["Side"] == 1) & (plot_data["Label"] == -1)
    ][["Close"]]
    buy_neutral = plot_data[
        (plot_data["Side"] == 1) & (plot_data["Label"] == 0)
    ][["Close"]]
    sell_profit = plot_data[
        (plot_data["Side"] == -1) & (plot_data["Label"] == 1)
    ][["Close"]]
    sell_loss = plot_data[
        (plot_data["Side"] == -1) & (plot_data["Label"] == -1)
    ][["Close"]]
    sell_neutral = plot_data[
        (plot_data["Side"] == -1) & (plot_data["Label"] == 0)
    ][["Close"]]
    with sns.axes_style('darkgrid'):
        fig, ax = plt.subplots()
        ax.scatter(
            buy_profit.index, buy_profit.Close, c="limegreen", marker="o", s= point_size
        )
        ax.scatter(buy_loss.index, buy_loss["Close"], c="orangered", marker="o", s=point_size)
        ax.scatter(
            buy_neutral.index, buy_neutral["Close"], c="navy", marker="o", s= point_size
        )
        ax.scatter(
            sell_profit.index, sell_profit["Close"], c="limegreen", marker="o", s=point_size
        )
        ax.scatter(sell_loss.index, sell_loss["Close"], c="orangered", marker="o", s=point_size)
        ax.scatter(
            sell_neutral.index, sell_neutral["Close"], c="navy", marker="o", s=point_size
        )
        ax.plot(plot_data.index,plot_data.Close, c='black',linewidth = linewidth*0.8, label='CUSUM th: '+str(model.features['threshold']))
        ax.set_xlabel('DateTime')
        ax.set_ylabel('Price')
        ax.legend()
        plt.title('Classical-Filter ('+model.symbol+')')
        plt.show()
    return None


<<<<<<< HEAD
def plot_model(model, operation_parameters,event_filter=None , linewidth=0.8, point_size = 15):
=======
def plot_model(refined_obj, primary_params, op_params, kwargs, linewidth=0.8, point_size = 15):
>>>>>>> 25309c3b
    """
    Displays the target (usually Close) time-series along with the indicators
    used by the primary models to generate triggers, also highlights Buy/Sell
    Sides and their success (label = 1, or -1)

    Parameters
    ----------
        `model` : ``mvp.primary.PrimaryModel``
            provides all data for plotting signals and indicators
        `operation_parameters`: ``dict``
            Inside `OperationParameters` key we have to provide another dict 
            containing three values:
             - StopLoss (SL)
             - TakeProfit (TP)
             - InvestmentHorizon (IH)
             - MarginMode (margin_mode)
            These values should be provided like the following:
                {'SL': 0.01, 'TP': 0.01, 'IH': 1000,'margin_mode':'percent'}}
        `event_filter`" ``pandas.DataFrame``
            DataFrame containing the output of a Metamodel which is used to
            filter the trade suggestions of primary model
        `linewidth`: ``float``
            specifies linewidth parameter for line plots (series/indicators)
        `point_size`: ``float``
            specifies point size parameter for scatter plots (events)
    """
<<<<<<< HEAD
    close_data = model.feature_data['Close']
    if event_filter is not None:
        filtered_dates = event_filter[event_filter>0].index
        filtered_events = model.events.loc[filtered_dates]
        label_data = mvp.labels.Labels(filtered_events, close_data, operation_parameters).label_data
    else:
        label_data = mvp.labels.Labels(model.events, close_data, operation_parameters).label_data
    if model.strategy == "bollinger-bands":
        plot_bollinger(model, label_data, linewidth, point_size)
    if model.strategy == "crossing-MA":
        plot_crossing_MA(model, label_data, linewidth, point_size)
    if model.strategy == "classical-filter":
        plot_classical_filter(model, label_data, linewidth, point_size)
=======
    if strategy == "bollinger-bands":
        plot_bollinger(events, label_data, close_data, linewidth, point_size)
    if strategy == "crossing-MA":
        plot_crossing_MA(events, label_data, close_data, linewidth, point_size)
    if strategy == "classical-filter":
        plot_classical_filter(events, label_data, close_data, linewidth, point_size)
>>>>>>> 25309c3b
<|MERGE_RESOLUTION|>--- conflicted
+++ resolved
@@ -111,23 +111,25 @@
     ax[0].tick_params(axis="both", which="major", direction="in")
     plt.show()
 
-def plot_symbol(refined_data, time_step = 1):
+
+def plot_symbol(refined_data, time_step=1):
     """
     Basic Auxiliar function to plot symbols via refined_data.RefinedData()
     objects.
     """
-    data = refined_data.change_sample_interval(step = time_step)
+    data = refined_data.change_sample_interval(step=time_step)
     fig, ax = plt.subplots()
-    with sns.axes_style('darkgrid'):
-        ax.plot(data.index,data.Close,label='Close Price')
-        ax.set_xlabel('DateTime')
-        ax.set_ylabel('Close Price')
-    with sns.axes_style('dark'):
+    with sns.axes_style("darkgrid"):
+        ax.plot(data.index, data.Close, label="Close Price")
+        ax.set_xlabel("DateTime")
+        ax.set_ylabel("Close Price")
+    with sns.axes_style("dark"):
         ax2 = ax.twinx()
-        ax2.plot(data.index,data.Volume,c='r',alpha = 0.35,label = 'Volume')
-        ax2.set_ylabel('Volume')
+        ax2.plot(data.index, data.Volume, c="r", alpha=0.35, label="Volume")
+        ax2.set_ylabel("Volume")
     plt.title(refined_data.symbol)
     plt.show()
+
 
 def plot_two_series(series_a, series_b):
     fig, ax1 = plt.subplots()
@@ -147,17 +149,24 @@
     plt.show()
     return None
 
+
 def plot_equity(book, linewidth=0.8):
-    with sns.axes_style('darkgrid'):
+    with sns.axes_style("darkgrid"):
         fig, ax = plt.subplots()
-        ax.plot(book.index, book['EquityCurve'].values,c = 'royalblue', linewidth = linewidth )
-        ax.set_xlabel('Trades')
-        ax.set_ylabel('Equity %')
-        plt.title('Equity curve')
+        ax.plot(
+            book.index,
+            book["EquityCurve"].values,
+            c="royalblue",
+            linewidth=linewidth,
+        )
+        ax.set_xlabel("Trades")
+        ax.set_ylabel("Equity %")
+        plt.title("Equity curve")
         plt.show()
     pass
 
-def plot_bollinger(model, labels, linewidth=1.0, point_size= 15):
+
+def plot_bollinger(model, labels, linewidth=1.0, point_size=15):
     MA_name = "MA_" + str(model.features["MA"])
     DEV_name = "DEV_" + str(model.features["DEV"])
     K_value = model.features["K_value"]
@@ -172,7 +181,7 @@
         (plot_data["Side"] == 1) & (plot_data["Label"] == -1)
     ][["Close"]]
     buy_neutral = plot_data[
-            (plot_data["Side"] == 1) & (plot_data["Label"] == 0)
+        (plot_data["Side"] == 1) & (plot_data["Label"] == 0)
     ][["Close"]]
     sell_profit = plot_data[
         (plot_data["Side"] == -1) & (plot_data["Label"] == 1)
@@ -183,34 +192,86 @@
     sell_neutral = plot_data[
         (plot_data["Side"] == -1) & (plot_data["Label"] == 0)
     ][["Close"]]
-    with sns.axes_style('darkgrid'):
+    with sns.axes_style("darkgrid"):
         fig, ax = plt.subplots()
         ax.scatter(
-            buy_profit.index, buy_profit.Close, c="limegreen", marker="o", s= point_size
-        )
-        ax.scatter(buy_loss.index, buy_loss["Close"], c="orangered", marker="o", s=point_size)
-        ax.scatter(
-            buy_neutral.index, buy_neutral["Close"], c="navy", marker="o", s= point_size
-        )
-        ax.scatter(
-            sell_profit.index, sell_profit["Close"], c="limegreen", marker="o", s=point_size
-        )
-        ax.scatter(sell_loss.index, sell_loss["Close"], c="orangered", marker="o", s=point_size)
-        ax.scatter(
-            sell_neutral.index, sell_neutral["Close"], c="navy", marker="o", s=point_size
-        )
-        ax.plot(plot_data.index,plot_data.Close, c='black',linewidth = linewidth*0.8)
-        ax.plot(plot_data.index,plot_data['UpBand'].values,c='tab:blue',alpha=0.7,label= 'UpBand: '+MA_name+'+'+str(K_value)+'$\sigma$')
-        ax.plot(plot_data.index,plot_data['DownBand'].values,c='tab:cyan',alpha=0.7,label = 'DownBand: '+MA_name+'-'+str(K_value)+'$\sigma$')
-        ax.set_xlabel('DateTime')
-        ax.set_ylabel('Price')
+            buy_profit.index,
+            buy_profit.Close,
+            c="limegreen",
+            marker="o",
+            s=point_size,
+        )
+        ax.scatter(
+            buy_loss.index,
+            buy_loss["Close"],
+            c="orangered",
+            marker="o",
+            s=point_size,
+        )
+        ax.scatter(
+            buy_neutral.index,
+            buy_neutral["Close"],
+            c="navy",
+            marker="o",
+            s=point_size,
+        )
+        ax.scatter(
+            sell_profit.index,
+            sell_profit["Close"],
+            c="limegreen",
+            marker="o",
+            s=point_size,
+        )
+        ax.scatter(
+            sell_loss.index,
+            sell_loss["Close"],
+            c="orangered",
+            marker="o",
+            s=point_size,
+        )
+        ax.scatter(
+            sell_neutral.index,
+            sell_neutral["Close"],
+            c="navy",
+            marker="o",
+            s=point_size,
+        )
+        ax.plot(
+            plot_data.index,
+            plot_data.Close,
+            c="black",
+            linewidth=linewidth * 0.8,
+        )
+        ax.plot(
+            plot_data.index,
+            plot_data["UpBand"].values,
+            c="tab:blue",
+            alpha=0.7,
+            label="UpBand: " + MA_name + "+" + str(K_value) + "$\sigma$",
+        )
+        ax.plot(
+            plot_data.index,
+            plot_data["DownBand"].values,
+            c="tab:cyan",
+            alpha=0.7,
+            label="DownBand: " + MA_name + "-" + str(K_value) + "$\sigma$",
+        )
+        ax.set_xlabel("DateTime")
+        ax.set_ylabel("Price")
         ax.legend()
-        plt.title('Bollinger Bands ('+model.symbol+')')
+        plt.title("Bollinger Bands (" + model.symbol + ")")
         plt.show()
     return None
 
 
-def plot_crossing_ma(refined_obj, primary_data, op_params, kwargs = {}, linewidth=1.0, point_size = 15):
+def plot_crossing_ma(
+    refined_obj,
+    primary_data,
+    op_params,
+    kwargs={},
+    linewidth=1.0,
+    point_size=15,
+):
     primary_data.values()
     slow_window = max(primary_data.values())
     fast_window = min(primary_data.values())
@@ -218,13 +279,27 @@
     fast_ma = refined_obj.get_sma(fast_window, **kwargs)
     MA_fast = "MA_" + str(fast_window)
     MA_slow = "MA_" + str(slow_window)
-    events = mvp.primary.crossing_ma(refined_obj, **primary_data, kwargs = kwargs)
+    events = mvp.primary.crossing_ma(
+        refined_obj, **primary_data, kwargs=kwargs
+    )
     close_data = refined_obj.get_close(**kwargs)
-    if 'step' in kwargs.keys():
-        labels = mvp.labels.event_label_series(events, refined_obj.time_bars(step=kwargs['step']) ,**op_params)
+    if "step" in kwargs.keys():
+        labels = mvp.labels.event_label_series(
+            events, refined_obj.time_bars(step=kwargs["step"]), **op_params
+        )
     else:
-        labels = mvp.labels.event_label_series(events, refined_obj.df ,**op_params)
-    plot_data = pd.concat([close_data.to_frame(), labels, fast_ma.to_frame(name=MA_fast), slow_ma.to_frame(name=MA_slow)], axis=1).copy()
+        labels = mvp.labels.event_label_series(
+            events, refined_obj.df, **op_params
+        )
+    plot_data = pd.concat(
+        [
+            close_data.to_frame(),
+            labels,
+            fast_ma.to_frame(name=MA_fast),
+            slow_ma.to_frame(name=MA_slow),
+        ],
+        axis=1,
+    ).copy()
     buy_profit = plot_data[
         (plot_data["Side"] == 1) & (plot_data["Label"] == 1)
     ][["Close"]]
@@ -243,34 +318,79 @@
     sell_neutral = plot_data[
         (plot_data["Side"] == -1) & (plot_data["Label"] == 0)
     ][["Close"]]
-    with sns.axes_style('darkgrid'):
+    with sns.axes_style("darkgrid"):
         fig, ax = plt.subplots()
         ax.scatter(
-            buy_profit.index, buy_profit.Close, c="limegreen", marker="o", s= point_size
-        )
-        ax.scatter(buy_loss.index, buy_loss["Close"], c="orangered", marker="o", s=point_size)
-        ax.scatter(
-            buy_neutral.index, buy_neutral["Close"], c="navy", marker="o", s= point_size
-        )
-        ax.scatter(
-            sell_profit.index, sell_profit["Close"], c="limegreen", marker="o", s=point_size
-        )
-        ax.scatter(sell_loss.index, sell_loss["Close"], c="orangered", marker="o", s=point_size)
-        ax.scatter(
-            sell_neutral.index, sell_neutral["Close"], c="navy", marker="o", s=point_size
-        )
-        ax.plot(plot_data.index,plot_data.Close, c='black',linewidth = linewidth*0.8)
-        ax.plot(plot_data.index,plot_data[MA_fast].values,c='tab:blue',alpha=0.7,label= MA_fast)
-        ax.plot(plot_data.index,plot_data[MA_slow].values,c='tab:cyan',alpha=0.7,label = MA_slow)
-        ax.set_xlabel('DateTime')
-        ax.set_ylabel('Price')
+            buy_profit.index,
+            buy_profit.Close,
+            c="limegreen",
+            marker="o",
+            s=point_size,
+        )
+        ax.scatter(
+            buy_loss.index,
+            buy_loss["Close"],
+            c="orangered",
+            marker="o",
+            s=point_size,
+        )
+        ax.scatter(
+            buy_neutral.index,
+            buy_neutral["Close"],
+            c="navy",
+            marker="o",
+            s=point_size,
+        )
+        ax.scatter(
+            sell_profit.index,
+            sell_profit["Close"],
+            c="limegreen",
+            marker="o",
+            s=point_size,
+        )
+        ax.scatter(
+            sell_loss.index,
+            sell_loss["Close"],
+            c="orangered",
+            marker="o",
+            s=point_size,
+        )
+        ax.scatter(
+            sell_neutral.index,
+            sell_neutral["Close"],
+            c="navy",
+            marker="o",
+            s=point_size,
+        )
+        ax.plot(
+            plot_data.index,
+            plot_data.Close,
+            c="black",
+            linewidth=linewidth * 0.8,
+        )
+        ax.plot(
+            plot_data.index,
+            plot_data[MA_fast].values,
+            c="tab:blue",
+            alpha=0.7,
+            label=MA_fast,
+        )
+        ax.plot(
+            plot_data.index,
+            plot_data[MA_slow].values,
+            c="tab:cyan",
+            alpha=0.7,
+            label=MA_slow,
+        )
+        ax.set_xlabel("DateTime")
+        ax.set_ylabel("Price")
         ax.legend()
-        plt.title('Crossing-MA ('+refined_obj.symbol+')')
+        plt.title("Crossing-MA (" + refined_obj.symbol + ")")
         plt.show()
     return None
 
 
-def plot_classical_filter(model, labels, linewidth=1.0, point_size = 15):
+def plot_classical_filter(model, labels, linewidth=1.0, point_size=15):
     plot_data = model.feature_data.copy()
     plot_data = pd.concat([plot_data, labels], axis=1).copy()
     buy_profit = plot_data[
@@ -291,36 +411,73 @@
     sell_neutral = plot_data[
         (plot_data["Side"] == -1) & (plot_data["Label"] == 0)
     ][["Close"]]
-    with sns.axes_style('darkgrid'):
+    with sns.axes_style("darkgrid"):
         fig, ax = plt.subplots()
         ax.scatter(
-            buy_profit.index, buy_profit.Close, c="limegreen", marker="o", s= point_size
-        )
-        ax.scatter(buy_loss.index, buy_loss["Close"], c="orangered", marker="o", s=point_size)
-        ax.scatter(
-            buy_neutral.index, buy_neutral["Close"], c="navy", marker="o", s= point_size
-        )
-        ax.scatter(
-            sell_profit.index, sell_profit["Close"], c="limegreen", marker="o", s=point_size
-        )
-        ax.scatter(sell_loss.index, sell_loss["Close"], c="orangered", marker="o", s=point_size)
-        ax.scatter(
-            sell_neutral.index, sell_neutral["Close"], c="navy", marker="o", s=point_size
-        )
-        ax.plot(plot_data.index,plot_data.Close, c='black',linewidth = linewidth*0.8, label='CUSUM th: '+str(model.features['threshold']))
-        ax.set_xlabel('DateTime')
-        ax.set_ylabel('Price')
+            buy_profit.index,
+            buy_profit.Close,
+            c="limegreen",
+            marker="o",
+            s=point_size,
+        )
+        ax.scatter(
+            buy_loss.index,
+            buy_loss["Close"],
+            c="orangered",
+            marker="o",
+            s=point_size,
+        )
+        ax.scatter(
+            buy_neutral.index,
+            buy_neutral["Close"],
+            c="navy",
+            marker="o",
+            s=point_size,
+        )
+        ax.scatter(
+            sell_profit.index,
+            sell_profit["Close"],
+            c="limegreen",
+            marker="o",
+            s=point_size,
+        )
+        ax.scatter(
+            sell_loss.index,
+            sell_loss["Close"],
+            c="orangered",
+            marker="o",
+            s=point_size,
+        )
+        ax.scatter(
+            sell_neutral.index,
+            sell_neutral["Close"],
+            c="navy",
+            marker="o",
+            s=point_size,
+        )
+        ax.plot(
+            plot_data.index,
+            plot_data.Close,
+            c="black",
+            linewidth=linewidth * 0.8,
+            label="CUSUM th: " + str(model.features["threshold"]),
+        )
+        ax.set_xlabel("DateTime")
+        ax.set_ylabel("Price")
         ax.legend()
-        plt.title('Classical-Filter ('+model.symbol+')')
+        plt.title("Classical-Filter (" + model.symbol + ")")
         plt.show()
     return None
 
 
-<<<<<<< HEAD
-def plot_model(model, operation_parameters,event_filter=None , linewidth=0.8, point_size = 15):
-=======
-def plot_model(refined_obj, primary_params, op_params, kwargs, linewidth=0.8, point_size = 15):
->>>>>>> 25309c3b
+def plot_model(
+    refined_obj,
+    primary_params,
+    op_params,
+    kwargs,
+    linewidth=0.8,
+    point_size=15,
+):
     """
     Displays the target (usually Close) time-series along with the indicators
     used by the primary models to generate triggers, also highlights Buy/Sell
@@ -331,7 +488,7 @@
         `model` : ``mvp.primary.PrimaryModel``
             provides all data for plotting signals and indicators
         `operation_parameters`: ``dict``
-            Inside `OperationParameters` key we have to provide another dict 
+            Inside `OperationParameters` key we have to provide another dict
             containing three values:
              - StopLoss (SL)
              - TakeProfit (TP)
@@ -347,25 +504,11 @@
         `point_size`: ``float``
             specifies point size parameter for scatter plots (events)
     """
-<<<<<<< HEAD
-    close_data = model.feature_data['Close']
-    if event_filter is not None:
-        filtered_dates = event_filter[event_filter>0].index
-        filtered_events = model.events.loc[filtered_dates]
-        label_data = mvp.labels.Labels(filtered_events, close_data, operation_parameters).label_data
-    else:
-        label_data = mvp.labels.Labels(model.events, close_data, operation_parameters).label_data
-    if model.strategy == "bollinger-bands":
-        plot_bollinger(model, label_data, linewidth, point_size)
-    if model.strategy == "crossing-MA":
-        plot_crossing_MA(model, label_data, linewidth, point_size)
-    if model.strategy == "classical-filter":
-        plot_classical_filter(model, label_data, linewidth, point_size)
-=======
     if strategy == "bollinger-bands":
         plot_bollinger(events, label_data, close_data, linewidth, point_size)
     if strategy == "crossing-MA":
         plot_crossing_MA(events, label_data, close_data, linewidth, point_size)
     if strategy == "classical-filter":
-        plot_classical_filter(events, label_data, close_data, linewidth, point_size)
->>>>>>> 25309c3b
+        plot_classical_filter(
+            events, label_data, close_data, linewidth, point_size
+        )