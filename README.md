# Minimum Viable Product (MVP)

This MVP aims to create a minimum signal prediction as well as a parser for
finance data.

## Installation

In the MVP root directory, make
```
poetry install
```
to install the dependencies.

To use the package, build and install the wheels using
```
poetry build
cd dist/
pip3 install --user <name>.whl
```

## Development

### Adding new dependencies
Make `poetry add <name>`, e.g., `poetry add seaborn`.

### Git workflow
Remember,
1. `git clone` if you do not have this project in your local repository.
1. `git pull` if you already have the local snapshot.
2. `git checkout -b` if you will develop a new feature or fix something.
3. `git fetch` and `git checkout` if you will work in a exist branch.
4. `git add` and `git commit` to track your work locally
5. `git push <remote name> <branch name>` to save the work in Github
6. Is your work fished? **Make a pull request**
7. Do not play around with `git rebase`

<<<<<<< HEAD
## How to update this repo?

By changing and creating PRs. If they are approved, they will be merged into `main`.

It's important to notice that, when we update the content, we must run the Setup again by the following command:

```
python3 setup.py install --user
```
=======
### Database
Database files in general have a prohibitive memory demand to store
remotely in the git repository. Thus, each one must provide a local
copy of the database files, which can be taken in the google drive.
By default, when the function to build db are called without a db
file path specification, `$HOME/FintelligenceData/` path is used.
Check out the available scripts to automatically build and update
databases in `scripts/` folder.
>>>>>>> a42ca381
<|MERGE_RESOLUTION|>--- conflicted
+++ resolved
@@ -34,7 +34,6 @@
 6. Is your work fished? **Make a pull request**
 7. Do not play around with `git rebase`
 
-<<<<<<< HEAD
 ## How to update this repo?
 
 By changing and creating PRs. If they are approved, they will be merged into `main`.
@@ -44,13 +43,13 @@
 ```
 python3 setup.py install --user
 ```
-=======
+
 ### Database
+
 Database files in general have a prohibitive memory demand to store
 remotely in the git repository. Thus, each one must provide a local
 copy of the database files, which can be taken in the google drive.
 By default, when the function to build db are called without a db
 file path specification, `$HOME/FintelligenceData/` path is used.
 Check out the available scripts to automatically build and update
-databases in `scripts/` folder.
->>>>>>> a42ca381
+databases in `scripts/` folder.