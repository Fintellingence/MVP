--- conflicted
+++ resolved
@@ -32,19 +32,13 @@
 4. `git add` and `git commit` to track your work locally
 5. `git push <remote name> <branch name>` to save the work in Github
 6. Is your work fished? **Make a pull request**
-<<<<<<< HEAD
+7. Do not play around with `git rebase`
 
 ### Database
 Database files in general have a prohibitive memory demand to store
 remotely in the git repository. Thus, each one must provide a local
 copy of the database files, which can be taken in the google drive.
-Preferably, they should be located in `$HOME/FintelligenceData/` path
-One may also use the functions in `database_builder.py` to set the
-database files locally, though for the 1-minute data the .csv files
-exported from MetaTrader are required. Try out:
-```
-python3 database_builder.py
-```
-=======
-7. Do not play around with `git rebase`
->>>>>>> 2ca7961e
+By default, when the function to build db are called without a db
+file path specification, `$HOME/FintelligenceData/` path is used.
+Check out the available scripts to automatically build and update
+databases in `scripts/` folder.